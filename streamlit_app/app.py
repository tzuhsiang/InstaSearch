import streamlit as st
from elasticsearch import Elasticsearch
import time
import logging
from datetime import datetime, timedelta
from PIL import Image, UnidentifiedImageError
import os

# 設定頁面配置
st.set_page_config(
    page_title="IG食記搜尋系統",
    layout="wide",
    initial_sidebar_state="expanded"
)

# 設定 CSS 樣式
st.markdown(
    """
    <style>
        [data-testid="stSidebar"][aria-expanded="true"] {
            min-width: 300px;
            max-width: 300px;
        }
<<<<<<< HEAD
=======
        div[data-testid="stVerticalBlock"] > div:has(div.stButton) > div {
            padding-top: 25px;
        }
>>>>>>> 1e723e3f
    </style>
    """,
    unsafe_allow_html=True,
)

# 設定 log 格式
logging.basicConfig(
    level=logging.INFO, 
    format="%(asctime)s [%(levelname)s] %(message)s",
    handlers=[
        logging.FileHandler("logs/streamlit_app.log"),
        logging.StreamHandler()
    ]
)

logger = logging.getLogger(__name__)
logger.info("✅ 成功初始化 Logging 系統！")

# Elasticsearch 連接設定
es_host = os.getenv("ES_HOST", "http://elasticsearch:9200")

# 嘗試連接 Elasticsearch（重試 5 次）
MAX_RETRIES = 5
RETRY_INTERVAL = 5

es = None
for i in range(MAX_RETRIES):
    try:
        es = Elasticsearch([es_host])
        if es.ping():
            logger.info("✅ 成功連接到 Elasticsearch！")
            break
    except Exception as e:
        st.warning(f"🚨 連接 Elasticsearch 失敗，重試中 ({i+1}/{MAX_RETRIES})... 等待 {RETRY_INTERVAL} 秒")
        time.sleep(RETRY_INTERVAL)
else:
    st.error("❌ 無法連接到 Elasticsearch，請檢查服務是否運行中！")

# 初始化 session state
if 'current_page' not in st.session_state:
    st.session_state.current_page = 1
if 'active_page' not in st.session_state:
    st.session_state.active_page = "搜尋"

def change_page(page):
    st.session_state.active_page = page
    st.session_state.current_page = 1

# 側邊欄導航
with st.sidebar:
    st.title("選單")
    
    # 使用一般按鈕
    if st.button("🔍 搜尋", use_container_width=True):
        change_page("搜尋")
    
    if st.button("📊 分析", use_container_width=True):
        change_page("分析")
    
    if st.button("⚙️ 設置", use_container_width=True):
        change_page("設置")

def search_page():
    st.title("🔍 搜尋")
    
<<<<<<< HEAD
    # 搜尋條件
    query = st.text_input("請輸入搜尋關鍵字", "")
    
    # 日期和搜尋按鈕並排
    col1, col2, col3 = st.columns([2, 2, 1])
    
    with col1:
        default_start_date = datetime.now().date() - timedelta(days=365)
        start_date = st.date_input("開始日期", value=default_start_date)
    
    with col2:
        end_date = st.date_input("結束日期")
    
    with col3:
=======
    # 所有搜尋控制項在同一列
    col1, col2, col3, col4 = st.columns([1.5, 1.5, 3, 1])
    
    with col1:
        default_start_date = datetime.now().date() - timedelta(days=365)
        start_date = st.date_input("開始日期", value=default_start_date)
    
    with col2:
        end_date = st.date_input("結束日期")
    
    with col3:
        query = st.text_input("請輸入搜尋關鍵字", "")
    
    with col4:
>>>>>>> 1e723e3f
        search_button = st.button("搜尋", use_container_width=True)

    if search_button:
        if not query and not start_date:
            st.error("請至少輸入關鍵字或選擇時間！")
            return

        # 組合日期範圍
        start_datetime = f"{start_date.isoformat()}T00:00:00+00:00" if start_date else None
        end_datetime = f"{end_date.isoformat()}T23:59:59+00:00" if end_date else None

        # 搜尋邏輯
        must_conditions = []
        if query:
            must_conditions.append({"match": {"content": query}})
        if start_datetime or end_datetime:
            date_range = {"range": {"datetime": {}}}
            if start_datetime:
                date_range["range"]["datetime"]["gte"] = start_datetime
            if end_datetime:
                date_range["range"]["datetime"]["lte"] = end_datetime
            must_conditions.append(date_range)
<<<<<<< HEAD

        try:
            with st.spinner('搜尋中...'):
                response = es.search(
                    index="ig_data",
                    body={
                        "query": {"bool": {"must": must_conditions}},
                        "sort": [{"datetime": {"order": "desc"}}]
                    },
                    size=10000
                )
                hits = response.get("hits", {}).get("hits", [])
                
                if hits:
                    st.success(f"找到 {len(hits)} 筆結果")
                    display_results(hits)
                else:
                    st.warning("沒有找到相關結果")
                    
        except Exception as e:
            st.error(f"搜尋時發生錯誤: {e}")

=======

        try:
            with st.spinner('搜尋中...'):
                response = es.search(
                    index="ig_data",
                    body={
                        "query": {"bool": {"must": must_conditions}},
                        "sort": [{"datetime": {"order": "desc"}}]
                    },
                    size=10000
                )
                hits = response.get("hits", {}).get("hits", [])
                
                if hits:
                    st.success(f"找到 {len(hits)} 筆結果")
                    display_results(hits)
                else:
                    st.warning("沒有找到相關結果")
                    
        except Exception as e:
            st.error(f"搜尋時發生錯誤: {e}")

>>>>>>> 1e723e3f
def analyze_page():
    st.title("📊 分析")
    
    if es:
        try:
            # 取得時間分佈
            agg_query = {
                "aggs": {
                    "posts_over_time": {
                        "date_histogram": {
                            "field": "datetime",
                            "calendar_interval": "month"
                        }
                    }
                },
                "size": 0
            }
            
            response = es.search(index="ig_data", body=agg_query)
            
            # 處理資料用於圖表顯示
            dates = []
            counts = []
            
            for bucket in response['aggregations']['posts_over_time']['buckets']:
                dates.append(datetime.fromtimestamp(bucket['key']/1000).strftime('%Y-%m'))
                counts.append(bucket['doc_count'])
            
            # 顯示圖表
            st.subheader("發文時間分布")
            st.line_chart(dict(zip(dates, counts)))
            
            # 計算總發文數
            st.metric("總發文數", len(dates))
            
        except Exception as e:
            st.error(f"分析資料時發生錯誤: {e}")
    else:
        st.error("無法連接到資料庫")

def settings_page():
    st.title("⚙️ 設置")
    
    st.subheader("🔄 更新Instagram資料")
    
    uploaded_file = st.file_uploader("請選擇ZIP檔案", type="zip", 
                                   help="上傳Instagram資料下載的ZIP檔案")
    
    if uploaded_file is not None:
        # 確保ig_data目錄存在
        ig_data_path = os.path.join(os.path.dirname(os.path.dirname(__file__)), "ig_data")
        os.makedirs(ig_data_path, exist_ok=True)
        
        # 儲存上傳的檔案
        save_path = os.path.join(ig_data_path, uploaded_file.name)
        with open(save_path, "wb") as f:
            f.write(uploaded_file.getbuffer())
        
        if st.button("處理資料", type="primary"):
            with st.spinner('處理資料中...'):
                import sys
                sys.path.append(os.path.dirname(__file__))
                import setup
                success, error = setup.process_instagram_zip(save_path)
                sys.path.remove(os.path.dirname(__file__))
                
                if success:
                    st.success("資料處理完成！")
                else:
                    st.error(f"處理失敗：{error}")

def display_results(hits):
    # 分頁設定
    items_per_page = 10
    total_hits = len(hits)
    total_pages = (total_hits + items_per_page - 1) // items_per_page
    
    # 分頁導航
    col1, col2, col3, col4 = st.columns([2, 1, 1, 2])
    
    with col1:
        if st.button("上一頁", disabled=st.session_state.current_page <= 1):
            st.session_state.current_page -= 1
            st.rerun()
    
    with col2:
        st.write(f"第 {st.session_state.current_page} 頁")
    
    with col3:
        st.write(f"共 {total_pages} 頁")
    
    with col4:
        if st.button("下一頁", disabled=st.session_state.current_page >= total_pages):
            st.session_state.current_page += 1
            st.rerun()

    # 計算當前頁的資料範圍
    start_idx = (st.session_state.current_page - 1) * items_per_page
    end_idx = min(start_idx + items_per_page, total_hits)

    # 顯示當前頁的資料
    for result in hits[start_idx:end_idx]:
        with st.container():
            title = result["_source"].get("datetime", "無標題")
            content = result["_source"].get("content", "無內容")
            
            # 讀取圖片
            image_list = []
            media = result["_source"].get('media', [])
            
            if media:
                for item in media:
                    image_path = item.get('uri', '')
                    if image_path and not image_path.startswith('/'):
                        image_path = os.path.join('/app', image_path)
                    if os.path.exists(image_path):
                        try:
                            with Image.open(image_path) as img:
                                img.verify()
                            image_list.append(image_path)
                        except Exception as e:
                            logger.error(f"讀取圖片 {image_path} 時發生錯誤：{e}")

            st.subheader(title)
            st.write(content)
            
            if image_list:
                st.image(image_list, width=300)
            
            st.markdown("---")

# 根據選擇的頁面顯示內容
if st.session_state.active_page == "搜尋":
    search_page()
elif st.session_state.active_page == "分析":
    analyze_page()
else:
    settings_page()<|MERGE_RESOLUTION|>--- conflicted
+++ resolved
@@ -11,25 +11,6 @@
     page_title="IG食記搜尋系統",
     layout="wide",
     initial_sidebar_state="expanded"
-)
-
-# 設定 CSS 樣式
-st.markdown(
-    """
-    <style>
-        [data-testid="stSidebar"][aria-expanded="true"] {
-            min-width: 300px;
-            max-width: 300px;
-        }
-<<<<<<< HEAD
-=======
-        div[data-testid="stVerticalBlock"] > div:has(div.stButton) > div {
-            padding-top: 25px;
-        }
->>>>>>> 1e723e3f
-    </style>
-    """,
-    unsafe_allow_html=True,
 )
 
 # 設定 log 格式
@@ -77,191 +58,76 @@
 
 # 側邊欄導航
 with st.sidebar:
-    st.title("選單")
-    
-    # 使用一般按鈕
-    if st.button("🔍 搜尋", use_container_width=True):
-        change_page("搜尋")
-    
-    if st.button("📊 分析", use_container_width=True):
-        change_page("分析")
-    
-    if st.button("⚙️ 設置", use_container_width=True):
-        change_page("設置")
-
-def search_page():
-    st.title("🔍 搜尋")
-    
-<<<<<<< HEAD
-    # 搜尋條件
+    st.subheader("搜尋條件")
+    # 建立輸入框，讓使用者輸入關鍵字
     query = st.text_input("請輸入搜尋關鍵字", "")
     
-    # 日期和搜尋按鈕並排
-    col1, col2, col3 = st.columns([2, 2, 1])
-    
-    with col1:
-        default_start_date = datetime.now().date() - timedelta(days=365)
-        start_date = st.date_input("開始日期", value=default_start_date)
+    # 計算預設的開始日期（一年前）
+    default_start_date = datetime.now().date() - timedelta(days=365)
     
     with col2:
         end_date = st.date_input("結束日期")
     
-    with col3:
-=======
-    # 所有搜尋控制項在同一列
-    col1, col2, col3, col4 = st.columns([1.5, 1.5, 3, 1])
+    # 組合日期範圍（使用 ISO 8601 格式）
+    start_datetime = None
+    end_datetime = None
+    if start_date:
+        start_datetime = f"{start_date.isoformat()}T00:00:00+00:00"
+    if end_date:
+        end_datetime = f"{end_date.isoformat()}T23:59:59+00:00"
     
-    with col1:
-        default_start_date = datetime.now().date() - timedelta(days=365)
-        start_date = st.date_input("開始日期", value=default_start_date)
+    # 搜尋按鈕
+    st.button("搜尋", use_container_width=True, key="search_button")
     
-    with col2:
-        end_date = st.date_input("結束日期")
+    # 在側邊欄底部添加一個spacer推送設定按鈕到底部
+    st.markdown("""<div style='flex-grow: 1'></div>""", unsafe_allow_html=True)
     
-    with col3:
-        query = st.text_input("請輸入搜尋關鍵字", "")
-    
-    with col4:
->>>>>>> 1e723e3f
-        search_button = st.button("搜尋", use_container_width=True)
+    # 設定按鈕（在側邊欄最底部）
+    st.button("⋮", key="settings_button", help="上傳Instagram資料", use_container_width=True, 
+             on_click=lambda: setattr(st.session_state, 'show_popup', True))
 
-    if search_button:
-        if not query and not start_date:
-            st.error("請至少輸入關鍵字或選擇時間！")
-            return
-
-        # 組合日期範圍
-        start_datetime = f"{start_date.isoformat()}T00:00:00+00:00" if start_date else None
-        end_datetime = f"{end_date.isoformat()}T23:59:59+00:00" if end_date else None
-
-        # 搜尋邏輯
-        must_conditions = []
-        if query:
-            must_conditions.append({"match": {"content": query}})
-        if start_datetime or end_datetime:
-            date_range = {"range": {"datetime": {}}}
-            if start_datetime:
-                date_range["range"]["datetime"]["gte"] = start_datetime
-            if end_datetime:
-                date_range["range"]["datetime"]["lte"] = end_datetime
-            must_conditions.append(date_range)
-<<<<<<< HEAD
-
-        try:
-            with st.spinner('搜尋中...'):
-                response = es.search(
-                    index="ig_data",
-                    body={
-                        "query": {"bool": {"must": must_conditions}},
-                        "sort": [{"datetime": {"order": "desc"}}]
-                    },
-                    size=10000
-                )
-                hits = response.get("hits", {}).get("hits", [])
+# 在主區域顯示彈窗
+if st.session_state.get('show_popup', False):
+    with st.form("settings_form", clear_on_submit=True):
+        col1, col2, col3 = st.columns([1, 2, 1])
+        with col2:
+            st.subheader("🔄 更新Instagram資料")
+            st.markdown("---")
+            
+            uploaded_file = st.file_uploader("請選擇ZIP檔案", type="zip", 
+                                           help="上傳Instagram資料下載的ZIP檔案")
+            
+            if uploaded_file is not None:
+                # 確保ig_data目錄存在
+                ig_data_path = os.path.join(os.path.dirname(os.path.dirname(__file__)), "ig_data")
+                os.makedirs(ig_data_path, exist_ok=True)
                 
-                if hits:
-                    st.success(f"找到 {len(hits)} 筆結果")
-                    display_results(hits)
-                else:
-                    st.warning("沒有找到相關結果")
-                    
-        except Exception as e:
-            st.error(f"搜尋時發生錯誤: {e}")
-
-=======
-
-        try:
-            with st.spinner('搜尋中...'):
-                response = es.search(
-                    index="ig_data",
-                    body={
-                        "query": {"bool": {"must": must_conditions}},
-                        "sort": [{"datetime": {"order": "desc"}}]
-                    },
-                    size=10000
-                )
-                hits = response.get("hits", {}).get("hits", [])
-                
-                if hits:
-                    st.success(f"找到 {len(hits)} 筆結果")
-                    display_results(hits)
-                else:
-                    st.warning("沒有找到相關結果")
-                    
-        except Exception as e:
-            st.error(f"搜尋時發生錯誤: {e}")
-
->>>>>>> 1e723e3f
-def analyze_page():
-    st.title("📊 分析")
-    
-    if es:
-        try:
-            # 取得時間分佈
-            agg_query = {
-                "aggs": {
-                    "posts_over_time": {
-                        "date_histogram": {
-                            "field": "datetime",
-                            "calendar_interval": "month"
-                        }
-                    }
-                },
-                "size": 0
-            }
+                # 儲存上傳的檔案
+                save_path = os.path.join(ig_data_path, uploaded_file.name)
+                with open(save_path, "wb") as f:
+                    f.write(uploaded_file.getbuffer())
             
-            response = es.search(index="ig_data", body=agg_query)
-            
-            # 處理資料用於圖表顯示
-            dates = []
-            counts = []
-            
-            for bucket in response['aggregations']['posts_over_time']['buckets']:
-                dates.append(datetime.fromtimestamp(bucket['key']/1000).strftime('%Y-%m'))
-                counts.append(bucket['doc_count'])
-            
-            # 顯示圖表
-            st.subheader("發文時間分布")
-            st.line_chart(dict(zip(dates, counts)))
-            
-            # 計算總發文數
-            st.metric("總發文數", len(dates))
-            
-        except Exception as e:
-            st.error(f"分析資料時發生錯誤: {e}")
-    else:
-        st.error("無法連接到資料庫")
-
-def settings_page():
-    st.title("⚙️ 設置")
-    
-    st.subheader("🔄 更新Instagram資料")
-    
-    uploaded_file = st.file_uploader("請選擇ZIP檔案", type="zip", 
-                                   help="上傳Instagram資料下載的ZIP檔案")
-    
-    if uploaded_file is not None:
-        # 確保ig_data目錄存在
-        ig_data_path = os.path.join(os.path.dirname(os.path.dirname(__file__)), "ig_data")
-        os.makedirs(ig_data_path, exist_ok=True)
-        
-        # 儲存上傳的檔案
-        save_path = os.path.join(ig_data_path, uploaded_file.name)
-        with open(save_path, "wb") as f:
-            f.write(uploaded_file.getbuffer())
-        
-        if st.button("處理資料", type="primary"):
-            with st.spinner('處理資料中...'):
-                import sys
-                sys.path.append(os.path.dirname(__file__))
-                import setup
-                success, error = setup.process_instagram_zip(save_path)
-                sys.path.remove(os.path.dirname(__file__))
-                
-                if success:
-                    st.success("資料處理完成！")
-                else:
-                    st.error(f"處理失敗：{error}")
+            btn_col1, btn_col2 = st.columns(2)
+            with btn_col1:
+                if st.form_submit_button("關閉", use_container_width=True):
+                    st.session_state.show_popup = False
+                    st.rerun()
+            with btn_col2:
+                if st.form_submit_button("處理資料", type="primary", use_container_width=True):
+                    with st.spinner('處理資料中...'):
+                        import sys, os
+                        sys.path.append(os.path.dirname(__file__))
+                        import setup
+                        success, error = setup.process_instagram_zip(save_path)
+                        # 處理完成後移除路徑
+                        sys.path.remove(os.path.dirname(__file__))
+                        if success:
+                            st.success("資料處理完成！")
+                            # 關閉彈窗
+                            st.session_state.show_popup = False
+                            st.rerun()
+                        else:
+                            st.error(f"處理失敗：{error}")
 
 def display_results(hits):
     # 分頁設定

--- conflicted
+++ resolved
@@ -96,7 +96,6 @@
         if query or start_datetime:
             # 建立搜尋條件
             must_conditions = []
-<<<<<<< HEAD
             
             if query:
                 must_conditions.append({
@@ -105,16 +104,6 @@
                     }
                 })
             
-=======
-            
-            if query:
-                must_conditions.append({
-                    "match": {
-                        "content": query
-                    }
-                })
-            
->>>>>>> 93ec72d9
             if start_datetime or end_datetime:
                 date_range = {
                     "range": {

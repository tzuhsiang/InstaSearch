--- conflicted
+++ resolved
@@ -1,13 +1,8 @@
-<<<<<<< HEAD
 {
  "cells": [
   {
    "cell_type": "code",
-<<<<<<< HEAD
    "execution_count": 1,
-=======
-   "execution_count": 4,
->>>>>>> main
    "metadata": {},
    "outputs": [
     {
@@ -33,11 +28,7 @@
   },
   {
    "cell_type": "code",
-<<<<<<< HEAD
    "execution_count": 2,
-=======
-   "execution_count": 5,
->>>>>>> main
    "metadata": {},
    "outputs": [
     {
@@ -158,11 +149,7 @@
   },
   {
    "cell_type": "code",
-<<<<<<< HEAD
    "execution_count": 5,
-=======
-   "execution_count": 17,
->>>>>>> main
    "metadata": {},
    "outputs": [
     {
@@ -216,18 +203,9 @@
    "name": "python",
    "nbconvert_exporter": "python",
    "pygments_lexer": "ipython3",
-<<<<<<< HEAD
    "version": "3.13.1"
-=======
-   "version": "3.12.3"
->>>>>>> main
   }
  },
  "nbformat": 4,
  "nbformat_minor": 2
-}
-=======
-version https://git-lfs.github.com/spec/v1
-oid sha256:52a791ccdce1da4e946741061413a564d1c122a7816acd6b49d8f9534bc50c91
-size 4865
->>>>>>> 93ec72d9
+}